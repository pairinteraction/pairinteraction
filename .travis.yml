--- conflicted
+++ resolved
@@ -22,11 +22,7 @@
         - package=pairinteraction-install-linux.rpm
       before_deploy: sudo chown travis:travis $TRAVIS_BUILD_DIR/build/$package
     - os: osx
-<<<<<<< HEAD
-      osx_image: xcode8.3
-=======
       osx_image: xcode9
->>>>>>> 21601455
       env:
         - package=pairinteraction-install-osx.dmg
       before_install:

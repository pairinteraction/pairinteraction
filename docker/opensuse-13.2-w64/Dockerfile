FROM opensuse:13.2
MAINTAINER Pairinteraction https://pairinteraction.github.io
RUN zypper -n --gpg-auto-import-keys addrepo http://download.opensuse.org/repositories/windows:/mingw:/win64/openSUSE_13.2/ windows_mingw_win64 \
  && zypper -n --gpg-auto-import-keys addrepo http://download.opensuse.org/repositories/windows:/mingw:/win32/openSUSE_13.2/ windows_mingw_win32 \
  && zypper -n --gpg-auto-import-keys refresh \
  && zypper -n --gpg-auto-import-keys install --no-recommends \
    patterns-openSUSE-devel_C_C++ \
    git cmake curl p7zip \
    eigen3-devel \
    python3-qt5-devel \
    mingw64-cross-gcc-c++ \
<<<<<<< HEAD
    mingw64-boost-devel \
=======
    mingw64-boost-devel mingw64-libboost_* \
>>>>>>> 03646f2d
    mingw64-libgsl-devel mingw64-libgsl0 \
    sqlite3 mingw64-sqlite-devel mingw64-libsqlite3-0 \
    mingw64-libgomp1 \
    mingw32-cross-nsis \
    glibc-locale \
  && zypper clean \
  && ln -s /usr/include/eigen3 /usr/x86_64-w64-mingw32/sys-root/mingw/include/eigen3<|MERGE_RESOLUTION|>--- conflicted
+++ resolved
@@ -9,11 +9,7 @@
     eigen3-devel \
     python3-qt5-devel \
     mingw64-cross-gcc-c++ \
-<<<<<<< HEAD
-    mingw64-boost-devel \
-=======
     mingw64-boost-devel mingw64-libboost_* \
->>>>>>> 03646f2d
     mingw64-libgsl-devel mingw64-libgsl0 \
     sqlite3 mingw64-sqlite-devel mingw64-libsqlite3-0 \
     mingw64-libgomp1 \
